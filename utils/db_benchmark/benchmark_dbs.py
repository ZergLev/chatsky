--- conflicted
+++ resolved
@@ -7,32 +7,30 @@
 import typing as tp
 from platform import system
 
-<<<<<<< HEAD
 from dff.utils.benchmark.context_storage import save_results_to_file, BenchmarkCase, DBFactory, BenchmarkConfig
 
 
 # partial-specific logic
 def get_cases(
-    db_uris: tp.Dict[str, str],
-    case_name_postfix: str = "",
-    benchmark_config: BenchmarkConfig = BenchmarkConfig(),
+    db_uri: str,
+    benchmark_configs: tp.Dict[str, BenchmarkConfig],
     description: str = "",
 ):
     benchmark_cases = []
-    for db, uri in db_uris.items():
+    for config_name, config in benchmark_configs.items():
         benchmark_cases.append(
             BenchmarkCase(
-                name=db + "-dev" + case_name_postfix,
-                db_factory=DBFactory(uri=uri, factory_module="dff.context_storages_old"),
-                benchmark_config=benchmark_config,
+                name=config_name + "-dev",
+                db_factory=DBFactory(uri=db_uri, factory_module="dff.context_storages_old"),
+                benchmark_config=config,
                 description=description,
             )
         )
         benchmark_cases.append(
             BenchmarkCase(
-                name=db + "-partial" + case_name_postfix,
-                db_factory=DBFactory(uri=uri),
-                benchmark_config=benchmark_config,
+                name=config_name + "-partial",
+                db_factory=DBFactory(uri=db_uri),
+                benchmark_config=config,
                 description=description,
             )
         )
@@ -43,16 +41,14 @@
     file: tp.Union[str, pathlib.Path],
     name: str,
     description: str,
-    db_uris: tp.Dict[str, str],
-    case_name_postfix: str = "",
-    benchmark_config: BenchmarkConfig = BenchmarkConfig(),
+    db_uri: str,
+    benchmark_configs: tp.Dict[str, BenchmarkConfig],
     exist_ok: bool = False,
 ):
     save_results_to_file(
         get_cases(
-            db_uris,
-            case_name_postfix,
-            benchmark_config=benchmark_config,
+            db_uri,
+            benchmark_configs=benchmark_configs,
             description=description,
         ),
         file,
@@ -60,12 +56,6 @@
         description,
         exist_ok=exist_ok
     )
-=======
-from dff.utils.benchmark.context_storage import (
-    BenchmarkConfig,
-    benchmark_all,
-)
->>>>>>> 791be507
 
 
 # create dir and files
@@ -77,13 +67,13 @@
 dbs = {
     # "JSON": "json://dbs/json.json",
     # "Pickle": "pickle://dbs/pickle.pkl",
-    # "Shelve": "shelve://dbs/shelve",
+    "Shelve": "shelve://dbs/shelve",
     "PostgreSQL": "postgresql+asyncpg://postgres:pass@localhost:5432/test",
     "MongoDB": "mongodb://admin:pass@localhost:27017/admin",
-    # "Redis": "redis://:pass@localhost:6379/0",
+    "Redis": "redis://:pass@localhost:6379/0",
     "MySQL": "mysql+asyncmy://root:pass@localhost:3307/test",
     "SQLite": f"sqlite+aiosqlite:{sqlite_separator}{sqlite_file.absolute()}",
-    "YDB": "grpc://localhost:2136/local",
+    # "YDB": "grpc://localhost:2136/local",
 }
 
 # benchmark
@@ -92,14 +82,6 @@
 benchmark_dir.mkdir(exist_ok=True)
 
 
-<<<<<<< HEAD
-save_results_to_file(
-    [
-        *get_cases(
-            db_uris=dbs,
-            case_name_postfix="-long-dialog-len",
-            benchmark_config=BenchmarkConfig(
-=======
 for db_name, db_uri in dbs.items():
     benchmark_all(
         benchmark_dir / f"{db_name}.json",
@@ -127,50 +109,21 @@
                 misc_dimensions=(2, 4, 3, 8, 100),
             ),
             "very-long-dialog-len": BenchmarkConfig(
->>>>>>> 791be507
                 context_num=10,
                 from_dialog_len=10000,
                 to_dialog_len=10050,
             ),
-<<<<<<< HEAD
-            description="Benchmark with very long dialog len."
-        ),
-        *get_cases(
-            db_uris=dbs,
-            case_name_postfix="-long-message-len",
-            benchmark_config=BenchmarkConfig(
-=======
             "very-long-message-len": BenchmarkConfig(
->>>>>>> 791be507
                 context_num=10,
                 from_dialog_len=1,
                 to_dialog_len=3,
                 message_dimensions=(10000, 1),
             ),
-<<<<<<< HEAD
-            description="Benchmark with messages containing many keys."
-        ),
-        *get_cases(
-            db_uris=dbs,
-            case_name_postfix="-long-misc-len",
-            benchmark_config=BenchmarkConfig(
-=======
             "very-long-misc-len": BenchmarkConfig(
->>>>>>> 791be507
                 context_num=10,
                 from_dialog_len=1,
                 to_dialog_len=3,
                 misc_dimensions=(10000, 1),
             ),
-<<<<<<< HEAD
-            description="Benchmark with misc containing many keys."
-        ),
-    ],
-    file=benchmark_dir / "extremes.json",
-    name="Extreme",
-    description="Set of benchmarks testing extreme cases.",
-)
-=======
         },
-    )
->>>>>>> 791be507
+    )