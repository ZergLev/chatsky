version: "3.9"
services:
  mysql:
    env_file: [.env_file]
    image: mysql:latest
    profiles:
      - context_storage
    restart: unless-stopped
    ports:
      - 3307:3306
  psql:
    env_file: [.env_file]
    image: postgres:latest
    profiles:
      - context_storage
    restart: unless-stopped
    ports:
      - 5432:5432
  redis:
    env_file: [.env_file]
    image: redis:latest
    profiles:
      - context_storage
    restart: unless-stopped
    command: --requirepass pass
    ports:
      - 6379:6379
  mongo:
    env_file: [.env_file]
    image: mongo:latest
    profiles:
      - context_storage
    restart: unless-stopped
    ports:
      - 27017:27017
  ydb:
    env_file: [.env_file]
    image: cr.yandex/yc/yandex-docker-local-ydb:latest
    profiles:
      - context_storage
    restart: unless-stopped
    ports:
      - 8765:8765
      # - 2135:2135
      - 2136:2136
    hostname: localhost
  dashboard:
    env_file: [.env_file]
    build:
      context: ./dff/utils/docker
      dockerfile: dockerfile_stats
    image: ghcr.io/deeppavlov/superset_df_dashboard:latest
<<<<<<< HEAD
    depends_on:
      - 'psql'
      - 'clickhouse'
=======
    profiles:
      - stats
>>>>>>> 01069a39
    ports:
      - "8088:8088"
  clickhouse:
    env_file: [.env_file]
    image: clickhouse/clickhouse-server:latest
    profiles:
      - stats
    restart: unless-stopped
    ports:
      - '8123:8123'
      - '8443:8443'
      - '9000:9000'
    volumes:
      - ch-data:/var/lib/clickhouse/
  otelcol:
    image: otel/opentelemetry-collector-contrib:latest
    profiles:
      - stats
    container_name: otel-col
    restart: unless-stopped
    command: [ "--config=/etc/otelcol-config.yml", "--config=/etc/otelcol-config-extras.yml" ]
    depends_on:
     - 'clickhouse'
    volumes:
      - ./dff/utils/otel/otelcol-config.yml:/etc/otelcol-config.yml:ro
      - ./dff/utils/otel/otelcol-config-extras.yml:/etc/otelcol-config-extras.yml:ro
    ports:
      - "4317:4317"    # OTLP over gRPC receiver
      - "4318:4318"    # OTLP over HTTP receiver
volumes:
  ch-data:
    name: "ch-data"<|MERGE_RESOLUTION|>--- conflicted
+++ resolved
@@ -13,6 +13,7 @@
     image: postgres:latest
     profiles:
       - context_storage
+      - stats
     restart: unless-stopped
     ports:
       - 5432:5432
@@ -50,14 +51,11 @@
       context: ./dff/utils/docker
       dockerfile: dockerfile_stats
     image: ghcr.io/deeppavlov/superset_df_dashboard:latest
-<<<<<<< HEAD
     depends_on:
       - 'psql'
       - 'clickhouse'
-=======
     profiles:
       - stats
->>>>>>> 01069a39
     ports:
       - "8088:8088"
   clickhouse:
