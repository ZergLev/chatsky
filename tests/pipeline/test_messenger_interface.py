import asyncio
import sys
import pathlib
import uuid

<<<<<<< HEAD
# Must be removed, used only for debug purposes
import logging

from dff.script import RESPONSE, TRANSITIONS, Message, Context
from dff.messengers.common import CLIMessengerInterface, CallbackMessengerInterface
from dff.pipeline import Pipeline
import dff.script.conditions as cnd
=======
from chatsky.script import RESPONSE, TRANSITIONS, Message
from chatsky.messengers.console import CLIMessengerInterface
from chatsky.messengers.common import CallbackMessengerInterface
from chatsky.pipeline import Pipeline
import chatsky.script.conditions as cnd
>>>>>>> a80e2e80

SCRIPT = {
    "pingpong_flow": {
        "start_node": {
            RESPONSE: {
                "text": "",
            },
            TRANSITIONS: {"node1": cnd.exact_match("Ping")},
        },
        "node1": {
            RESPONSE: {
                "text": "Pong",
            },
            TRANSITIONS: {"node1": cnd.exact_match("Ping")},
        },
        "fallback_node": {
            RESPONSE: {
                "text": "Ooops",
            },
            TRANSITIONS: {"node1": cnd.exact_match("Ping")},
        },
    }
}

pipeline = Pipeline.from_script(
    SCRIPT,
    start_label=("pingpong_flow", "start_node"),
    fallback_label=("pingpong_flow", "fallback_node"),
)


def test_cli_messenger_interface(monkeypatch):
    monkeypatch.setattr("builtins.input", lambda _: "Ping")
    sys.path.append(str(pathlib.Path(__file__).parent.absolute()))

    pipeline.messenger_interface = CLIMessengerInterface(intro="Hi, it's Chatsky powered bot, let's chat!")

    def loop() -> bool:
        loop.runs_left -= 1
        return loop.runs_left >= 0

    loop.runs_left = 5

    # Literally what happens in pipeline.run()
    asyncio.run(pipeline.messenger_interface.run_in_foreground(pipeline, loop=loop))


def test_callback_messenger_interface(monkeypatch):
    interface = CallbackMessengerInterface()
    pipeline.messenger_interface = interface

    pipeline.run()

    for _ in range(0, 5):
        assert interface.on_request(Message("Ping"), 0).last_response == Message("Pong")<|MERGE_RESOLUTION|>--- conflicted
+++ resolved
@@ -1,23 +1,12 @@
 import asyncio
 import sys
 import pathlib
-import uuid
 
-<<<<<<< HEAD
-# Must be removed, used only for debug purposes
-import logging
-
-from dff.script import RESPONSE, TRANSITIONS, Message, Context
-from dff.messengers.common import CLIMessengerInterface, CallbackMessengerInterface
-from dff.pipeline import Pipeline
-import dff.script.conditions as cnd
-=======
-from chatsky.script import RESPONSE, TRANSITIONS, Message
+from chatsky.script import RESPONSE, TRANSITIONS, Message, Context
 from chatsky.messengers.console import CLIMessengerInterface
 from chatsky.messengers.common import CallbackMessengerInterface
 from chatsky.pipeline import Pipeline
 import chatsky.script.conditions as cnd
->>>>>>> a80e2e80
 
 SCRIPT = {
     "pingpong_flow": {
