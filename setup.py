#!/usr/bin/env python
# -*- coding: utf-8 -*-

import pathlib
from typing import List

from setuptools import setup, find_packages


LOCATION = pathlib.Path(__file__).parent.resolve()


# Get the long description from the README file
readme_file = LOCATION / "README.md"

readme_lines = [line.strip() for line in readme_file.open(encoding="utf-8").readlines()]
description = [line for line in readme_lines if line and not line.startswith("#")][0]
long_description = "\n".join(readme_lines)


def merge_req_lists(*req_lists: List[str]) -> List[str]:
    result: set[str] = set()
    for req_list in req_lists:
        for req in req_list:
            result.add(req)
    return list(result)


core = [
    "pydantic>=1.8.2",
    "nest_asyncio>=1.5.5",
    "typing_extensions>=4.0.0",
]

async_files_dependencies = [
    "aiofiles>=22.1.0",
]

redis_dependencies = [
    "aioredis>=2.0.1",
]

mongodb_dependencies = [
    "motor>=3.1.1",
]

_sql_dependencies = [
    "sqlalchemy[asyncio]>=2.0.2",
]

sqlite_dependencies = merge_req_lists(
    _sql_dependencies,
    [
        "aiosqlite>=0.18.0",
        "sqlalchemy[asyncio]>=1.4.27",
    ],
)

mysql_dependencies = merge_req_lists(
    _sql_dependencies,
    [
        "asyncmy>=0.2.5",
        "cryptography>=36.0.2",
    ],
)

postgresql_dependencies = merge_req_lists(
    _sql_dependencies,
    [
        "asyncpg>=0.27.0",
    ],
)

ydb_dependencies = [
    "ydb~=2.5.0",
    "six>=1.16.0",
]

telegram_dependencies = [
    "pytelegrambotapi==4.5.1",
]

clickhouse_dependencies = [
    "aiochclient>=2.2.0",
    "httpx<=0.23.0",
]

stats_dependencies = merge_req_lists(
    [
        _sql_dependencies,
        [
            "tqdm==4.62.3",
            "omegaconf>=2.2.2",
            "requests>=2.28.1",
        ],
    ]
)

full = merge_req_lists(
<<<<<<< HEAD
    [
        core,
        async_files_dependencies,
        sqlite_dependencies,
        redis_dependencies,
        mongodb_dependencies,
        mysql_dependencies,
        postgresql_dependencies,
        ydb_dependencies,
        clickhouse_dependencies,
        stats_dependencies,
        telegram_dependencies,
    ]
=======
    core,
    async_files_dependencies,
    sqlite_dependencies,
    redis_dependencies,
    mongodb_dependencies,
    mysql_dependencies,
    postgresql_dependencies,
    ydb_dependencies,
    telegram_dependencies,
>>>>>>> 13921ae9
)

requests_requirements = [
    "requests>=2.28.1",
]

test_requirements = merge_req_lists(
    [
        "pytest >=7.2.1,<8.0.0",
        "pytest-cov >=4.0.0,<5.0.0",
        "pytest-asyncio >=0.14.0,<0.15.0",
        "flake8 >=3.8.3,<4.0.0",
        "click<=8.0.4",
        "black ==20.8b1",
        "isort >=5.0.6,<6.0.0",
        "flask[async]>=2.1.2",
        "psutil>=5.9.1",
        "telethon>=1.27.0,<2.0",
    ],
    requests_requirements,
)

tests_full = merge_req_lists(
    full,
    test_requirements,
)

doc = merge_req_lists(
    [
        "sphinx<6",
        "pydata_sphinx_theme>=0.12.0",
        "sphinxcontrib-apidoc==0.3.0",
        "sphinxcontrib-httpdomain>=1.8.0",
        "sphinxcontrib-katex==0.9.0",
        "sphinx-favicon>=1.0.1",
        "sphinx_copybutton>=0.5",
        "sphinx_gallery==0.7.0",
        "sphinx-autodoc-typehints>=1.19.4",
        "nbsphinx>=0.8.9",
        "jupytext>=1.14.1",
        "jupyter>=1.0.0",
    ],
    requests_requirements,
)

devel = [
    "bump2version>=1.0.1",
    "build==0.7.0",
    "twine==4.0.0",
]

mypy_dependencies = [
    "mypy==0.950",
]

devel_full = merge_req_lists(
    tests_full,
    doc,
    devel,
    mypy_dependencies,
)


EXTRA_DEPENDENCIES = {
    "core": core,  # minimal dependencies (by default)
    "json": async_files_dependencies,  # dependencies for using JSON
    "pickle": async_files_dependencies,  # dependencies for using Pickle
    "sqlite": sqlite_dependencies,  # dependencies for using SQLite
    "redis": redis_dependencies,  # dependencies for using Redis
    "mongodb": mongodb_dependencies,  # dependencies for using MongoDB
    "mysql": mysql_dependencies,  # dependencies for using MySQL
    "postgresql": postgresql_dependencies,  # dependencies for using PostgreSQL
    "ydb": ydb_dependencies,  # dependencies for using Yandex Database
    "clickhouse": clickhouse_dependencies,  # dependencies for using Clickhouse
    "stats": stats_dependencies,  # dependencies for statistics collection
    "telegram": telegram_dependencies,  # dependencies for using Telegram
    "full": full,  # full dependencies including all options above
    "tests": test_requirements,  # dependencies for running tests
    "test_full": tests_full,  # full dependencies for running all tests (all options above)
    "tutorials": tests_full,  # dependencies for running tutorials (all options above)
    "devel": devel,  # dependencies for development
    "doc": doc,  # dependencies for documentation
    "devel_full": devel_full,  # full dependencies for development (all options above)
}

setup(
    name="dff",
    version="0.3.2",
    description=description,
    long_description=long_description,
    long_description_content_type="text/markdown",
    url="https://github.com/deeppavlov/dialog_flow_framework",
    author="Denis Kuznetsov",
    author_email="kuznetsov.den.p@gmail.com",
    classifiers=[  # Optional
        #   3 - Alpha
        #   4 - Beta
        #   5 - Production/Stable
        "Development Status :: 5 - Production/Stable",
        "Intended Audience :: Developers",
        "Topic :: Software Development :: Build Tools",
        "License :: OSI Approved :: Apache Software License",
        "Operating System :: OS Independent",
        "Programming Language :: Python :: 3",
        "Programming Language :: Python :: 3.7",
        "Programming Language :: Python :: 3.8",
        "Programming Language :: Python :: 3.9",
        "Programming Language :: Python :: 3 :: Only",
    ],
    keywords="chatbots",  # Optional
    packages=find_packages(where="."),  # Required
    include_package_data=True,
    python_requires=">=3.7, <4",
    install_requires=core,  # Optional
    test_suite="tests",
    extras_require=EXTRA_DEPENDENCIES,
    entry_points={"console_scripts": ["dff.stats=dff.stats.__main__:main"]},
)<|MERGE_RESOLUTION|>--- conflicted
+++ resolved
@@ -97,7 +97,6 @@
 )
 
 full = merge_req_lists(
-<<<<<<< HEAD
     [
         core,
         async_files_dependencies,
@@ -111,17 +110,6 @@
         stats_dependencies,
         telegram_dependencies,
     ]
-=======
-    core,
-    async_files_dependencies,
-    sqlite_dependencies,
-    redis_dependencies,
-    mongodb_dependencies,
-    mysql_dependencies,
-    postgresql_dependencies,
-    ydb_dependencies,
-    telegram_dependencies,
->>>>>>> 13921ae9
 )
 
 requests_requirements = [
