#!/usr/bin/env python
# -*- coding: utf-8 -*-

import pathlib
from typing import List

from setuptools import setup, find_packages


LOCATION = pathlib.Path(__file__).parent.resolve()


# Get the long description from the README file
readme_file = LOCATION / "README.md"

readme_lines = [line.strip() for line in readme_file.open(encoding="utf-8").readlines()]
description = [line for line in readme_lines if line and not line.startswith("#")][0]
long_description = "\n".join(readme_lines)


def merge_req_lists(*req_lists: List[str]) -> List[str]:
    result: set[str] = set()
    for req_list in req_lists:
        for req in req_list:
            result.add(req)
    return list(result)


core = [
    "pydantic",
    "nest-asyncio",
    "typing-extensions",
]

async_files_dependencies = [
    "aiofiles",
]

redis_dependencies = [
    "redis",
]

mongodb_dependencies = [
    "motor",
]

_sql_dependencies = [
    "sqlalchemy[asyncio]",
]

sqlite_dependencies = merge_req_lists(
    _sql_dependencies,
    [
        "aiosqlite",
    ],
)

mysql_dependencies = merge_req_lists(
    _sql_dependencies,
    [
        "asyncmy",
        "cryptography",
    ],
)

postgresql_dependencies = merge_req_lists(
    _sql_dependencies,
    [
        "asyncpg",
    ],
)

ydb_dependencies = [
    "ydb",
    "six",
]

telegram_dependencies = [
    "pytelegrambotapi",
]

benchmark_dependencies = [
    "pympler",
    "tqdm",
    "humanize",
]

full = merge_req_lists(
    core,
    async_files_dependencies,
    sqlite_dependencies,
    redis_dependencies,
    mongodb_dependencies,
    mysql_dependencies,
    postgresql_dependencies,
    ydb_dependencies,
    telegram_dependencies,
    benchmark_dependencies,
)

requests_requirements = [
    "requests==2.31.0",
]

test_requirements = merge_req_lists(
    [
        "pytest==7.3.1",
        "pytest-cov==4.1.0",
        "pytest-asyncio==0.21.0",
        "flake8==6.0.0; python_version>'3.8'",
        "flake8==3.9.2; python_version=='3.7'",
        "click==8.1.3",
        "black==23.3.0",
        "isort==5.12.0; python_version>'3.8'",
        "isort==5.11.5; python_version=='3.7'",
        "flask[async]==2.3.2; python_version>'3.8'",
        "flask[async]==2.2.3; python_version=='3.7'",
        "psutil==5.9.5",
        "telethon==1.28.5",
<<<<<<< HEAD
        "fastapi==0.96.0",
        "uvicorn==0.22.0",
        "websockets==11.0.2",
        "locust==2.15",
        "matplotlib",
        "streamlit==1.23.1",
=======
        "fastapi==0.97.0",
        "uvicorn==0.22.0",
        "websockets==11.0.2",
        "locust==2.15",
        "streamlit~=1.23.1",
        "streamlit-chat~=0.1.1",
>>>>>>> d9cbca56
        "pandas",
        "altair",
        "jsonschema==4.17.3",
    ],
    requests_requirements,
)

tests_full = merge_req_lists(
    full,
    test_requirements,
)

doc = merge_req_lists(
    [
        "sphinx==7.0.1; python_version>'3.8'",
        "sphinx==5.3.0; python_version=='3.7'",
        "pydata-sphinx-theme==0.13.3",
        "sphinxcontrib-apidoc==0.3.0",
        "sphinxcontrib-httpdomain==1.8.0",
        "sphinxcontrib-katex==0.9.0",
        "sphinx-favicon==1.0.1",
        "sphinx-copybutton==0.5.2",
        "sphinx-gallery==0.13.0",
        "sphinx-autodoc-typehints==1.23.0",
        "nbsphinx==0.9.1",
        "jupytext==1.14.5",
        "jupyter==1.0.0",
<<<<<<< HEAD
=======
        "sphinx-toolbox==3.4.0",
>>>>>>> d9cbca56
    ],
    requests_requirements,
)

devel = [
    "bump2version==1.0.1",
    "build==0.10.0",
    "twine==4.0.0",
]

mypy_dependencies = [
    "mypy==1.3.0",
]

devel_full = merge_req_lists(
    tests_full,
    doc,
    devel,
    mypy_dependencies,
)

EXTRA_DEPENDENCIES = {
    "core": core,  # minimal dependencies (by default)
    "json": async_files_dependencies,  # dependencies for using JSON
    "pickle": async_files_dependencies,  # dependencies for using Pickle
    "sqlite": sqlite_dependencies,  # dependencies for using SQLite
    "redis": redis_dependencies,  # dependencies for using Redis
    "mongodb": mongodb_dependencies,  # dependencies for using MongoDB
    "mysql": mysql_dependencies,  # dependencies for using MySQL
    "postgresql": postgresql_dependencies,  # dependencies for using PostgreSQL
    "ydb": ydb_dependencies,  # dependencies for using Yandex Database
    "telegram": telegram_dependencies,  # dependencies for using Telegram
    "benchmark": benchmark_dependencies,  # dependencies for benchmarking
    "full": full,  # full dependencies including all options above
    "tests": test_requirements,  # dependencies for running tests
    "test_full": tests_full,  # full dependencies for running all tests (all options above)
    "tutorials": tests_full,  # dependencies for running tutorials (all options above)
    "devel": devel,  # dependencies for development
    "doc": doc,  # dependencies for documentation
    "devel_full": devel_full,  # full dependencies for development (all options above)
}

setup(
    name="dff",
    version="0.4.1",
    description=description,
    long_description=long_description,
    long_description_content_type="text/markdown",
    url="https://github.com/deeppavlov/dialog_flow_framework",
    author="Denis Kuznetsov",
    author_email="kuznetsov.den.p@gmail.com",
    classifiers=[
        "Development Status :: 5 - Production/Stable",
        "Intended Audience :: Developers",
        "Topic :: Software Development :: Build Tools",
        "License :: OSI Approved :: Apache Software License",
        "Operating System :: OS Independent",
        "Programming Language :: Python :: 3",
        "Programming Language :: Python :: 3.7",
        "Programming Language :: Python :: 3.8",
        "Programming Language :: Python :: 3.9",
        "Programming Language :: Python :: 3 :: Only",
    ],
    keywords="chatbots",
    packages=find_packages(where="."),
    include_package_data=True,
    python_requires=">=3.7, <4",
    install_requires=core,
    test_suite="tests",
    extras_require=EXTRA_DEPENDENCIES,
)<|MERGE_RESOLUTION|>--- conflicted
+++ resolved
@@ -117,23 +117,12 @@
         "flask[async]==2.2.3; python_version=='3.7'",
         "psutil==5.9.5",
         "telethon==1.28.5",
-<<<<<<< HEAD
-        "fastapi==0.96.0",
-        "uvicorn==0.22.0",
-        "websockets==11.0.2",
-        "locust==2.15",
-        "matplotlib",
-        "streamlit==1.23.1",
-=======
         "fastapi==0.97.0",
         "uvicorn==0.22.0",
         "websockets==11.0.2",
         "locust==2.15",
         "streamlit~=1.23.1",
         "streamlit-chat~=0.1.1",
->>>>>>> d9cbca56
-        "pandas",
-        "altair",
         "jsonschema==4.17.3",
     ],
     requests_requirements,
@@ -159,10 +148,7 @@
         "nbsphinx==0.9.1",
         "jupytext==1.14.5",
         "jupyter==1.0.0",
-<<<<<<< HEAD
-=======
         "sphinx-toolbox==3.4.0",
->>>>>>> d9cbca56
     ],
     requests_requirements,
 )
