#!/usr/bin/env python
# -*- coding: utf-8 -*-

import pathlib
from typing import List

from setuptools import setup, find_packages


LOCATION = pathlib.Path(__file__).parent.resolve()


# Get the long description from the README file
readme_file = LOCATION / "README.md"

readme_lines = [line.strip() for line in readme_file.open(encoding="utf-8").readlines()]
description = [line for line in readme_lines if line and not line.startswith("#")][0]
long_description = "\n".join(readme_lines)


def merge_req_lists(*req_lists: List[str]) -> List[str]:
    result: set[str] = set()
    for req_list in req_lists:
        for req in req_list:
            result.add(req)
    return list(result)


core = [
    "pydantic>=2.0.3,<3.0",
    "nest-asyncio",
    "typing-extensions",
]

async_files_dependencies = [
    "aiofiles",
]

redis_dependencies = [
    "redis",
]

mongodb_dependencies = [
    "motor",
]

_sql_dependencies = [
    "sqlalchemy[asyncio]",
]

sqlite_dependencies = merge_req_lists(
    _sql_dependencies,
    [
        "aiosqlite",
    ],
)

mysql_dependencies = merge_req_lists(
    _sql_dependencies,
    [
        "asyncmy",
        "cryptography",
    ],
)

postgresql_dependencies = merge_req_lists(
    _sql_dependencies,
    [
        "asyncpg",
    ],
)

ydb_dependencies = [
    "ydb",
    "six",
]

telegram_dependencies = [
    "pytelegrambotapi",
]

benchmark_dependencies = [
    "pympler",
    "tqdm",
    "humanize",
]

full = merge_req_lists(
    core,
    async_files_dependencies,
    sqlite_dependencies,
    redis_dependencies,
    mongodb_dependencies,
    mysql_dependencies,
    postgresql_dependencies,
    ydb_dependencies,
    telegram_dependencies,
    benchmark_dependencies,
)

requests_requirements = [
    "requests==2.31.0",
]

test_requirements = merge_req_lists(
    [
        "pytest==7.4.0",
        "pytest-cov==4.1.0",
        "pytest-asyncio==0.21.0",
        "pytest_virtualenv==1.7.0",
        "flake8==6.1.0",
        "click==8.1.3",
        "black==23.7.0",
        "isort==5.12.0",
<<<<<<< HEAD
        "flask[async]==2.3.2",
        "psutil==5.9.5",
        "telethon==1.29.1",
        "fastapi==0.101.0",
        "uvicorn==0.23.1",
        "websockets==11.0.2",
        "locust==2.16.1",
        "streamlit==1.25.0",
        "streamlit-chat==0.1.1",
        "pandas",
        "altair",
        "jsonschema==4.17.3",
=======
>>>>>>> feb4fc14
    ],
    requests_requirements,
)

tutorial_dependencies = [
    "flask[async]==2.3.2",
    "psutil==5.9.5",
    "telethon==1.29.1",
    "fastapi==0.101.0",
    "uvicorn==0.23.1",
    "websockets==11.0.2",
    "locust==2.16.1",
    "streamlit==1.25.0",
    "streamlit-chat==0.1.1",
]

tests_full = merge_req_lists(
    full,
    test_requirements,
    tutorial_dependencies,
)

doc = merge_req_lists(
    [
        "sphinx==7.1.0",
        "pydata-sphinx-theme==0.13.3",
        "sphinxcontrib-apidoc==0.3.0",
        "sphinxcontrib-httpdomain==1.8.0",
        "sphinxcontrib-katex==0.9.0",
        "sphinx-favicon==1.0.1",
        "sphinx-copybutton==0.5.2",
        "sphinx-gallery==0.13.0",
        "sphinx-autodoc-typehints==1.14.1",
        "nbsphinx==0.9.2",
        "jupytext==1.15.0",
        "jupyter==1.0.0",
    ],
    requests_requirements,
)

devel = [
    "bump2version==1.0.1",
    "build==0.10.0",
    "twine==4.0.0",
]

mypy_dependencies = [
    "mypy==1.5.0",
]

devel_full = merge_req_lists(
    tests_full,
    doc,
    devel,
    mypy_dependencies,
)

EXTRA_DEPENDENCIES = {
    "core": core,  # minimal dependencies (by default)
    "json": async_files_dependencies,  # dependencies for using JSON
    "pickle": async_files_dependencies,  # dependencies for using Pickle
    "sqlite": sqlite_dependencies,  # dependencies for using SQLite
    "redis": redis_dependencies,  # dependencies for using Redis
    "mongodb": mongodb_dependencies,  # dependencies for using MongoDB
    "mysql": mysql_dependencies,  # dependencies for using MySQL
    "postgresql": postgresql_dependencies,  # dependencies for using PostgreSQL
    "ydb": ydb_dependencies,  # dependencies for using Yandex Database
    "telegram": telegram_dependencies,  # dependencies for using Telegram
    "benchmark": benchmark_dependencies,  # dependencies for benchmarking
    "full": full,  # full dependencies including all options above
    "tests": test_requirements,  # dependencies for running tests
    "test_full": tests_full,  # full dependencies for running all tests (all options above)
    "devel": devel,  # dependencies for development
    "doc": doc,  # dependencies for documentation
    "devel_full": devel_full,  # full dependencies for development (all options above)
}

setup(
    name="dff",
    version="0.4.2",
    description=description,
    long_description=long_description,
    long_description_content_type="text/markdown",
    url="https://github.com/deeppavlov/dialog_flow_framework",
    author="Denis Kuznetsov",
    author_email="kuznetsov.den.p@gmail.com",
    classifiers=[
        "Development Status :: 5 - Production/Stable",
        "Intended Audience :: Developers",
        "Topic :: Software Development :: Build Tools",
        "License :: OSI Approved :: Apache Software License",
        "Operating System :: OS Independent",
        "Programming Language :: Python :: 3",
        "Programming Language :: Python :: 3.8",
        "Programming Language :: Python :: 3.9",
        "Programming Language :: Python :: 3.10",
        "Programming Language :: Python :: 3.11",
        "Programming Language :: Python :: 3 :: Only",
    ],
    keywords="chatbots",
    packages=find_packages(where="."),
    include_package_data=True,
    python_requires=">=3.8, <4",
    install_requires=core,
    test_suite="tests",
    extras_require=EXTRA_DEPENDENCIES,
)<|MERGE_RESOLUTION|>--- conflicted
+++ resolved
@@ -83,6 +83,9 @@
     "pympler",
     "tqdm",
     "humanize",
+    "pandas",
+    "altair",
+    "streamlit",
 ]
 
 full = merge_req_lists(
@@ -112,21 +115,7 @@
         "click==8.1.3",
         "black==23.7.0",
         "isort==5.12.0",
-<<<<<<< HEAD
-        "flask[async]==2.3.2",
-        "psutil==5.9.5",
-        "telethon==1.29.1",
-        "fastapi==0.101.0",
-        "uvicorn==0.23.1",
-        "websockets==11.0.2",
-        "locust==2.16.1",
-        "streamlit==1.25.0",
-        "streamlit-chat==0.1.1",
-        "pandas",
-        "altair",
         "jsonschema==4.17.3",
-=======
->>>>>>> feb4fc14
     ],
     requests_requirements,
 )
