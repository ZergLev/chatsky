--- conflicted
+++ resolved
@@ -112,22 +112,6 @@
     requests_requirements,
 )
 
-<<<<<<< HEAD
-doc = [
-    "sphinx<6",
-    "pydata_sphinx_theme>=0.12.0",
-    "sphinxcontrib-apidoc==0.3.0",
-    "sphinxcontrib-httpdomain>=1.8.0",
-    "sphinxcontrib-katex==0.9.0",
-    "sphinx-favicon>=1.0.1",
-    "sphinx_copybutton>=0.5",
-    "sphinx_gallery==0.7.0",
-    "sphinx-autodoc-typehints>=1.19.4",
-    "nbsphinx>=0.8.9",
-    "jupytext>=1.14.1",
-    "jupyter>=1.0.0",
-]
-=======
 tests_full = merge_req_lists(
     full,
     test_requirements,
@@ -150,7 +134,6 @@
     ],
     requests_requirements,
 )
->>>>>>> 0fc89c98
 
 devel = [
     "bump2version>=1.0.1",
