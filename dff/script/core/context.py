"""
Context
-------
A Context is a data structure that is used to store information about the current state of a conversation.
It is used to keep track of the user's input, the current stage of the conversation, and any other
information that is relevant to the current context of a dialog.
The Context provides a convenient interface for working with data, allowing developers to easily add,
retrieve, and manipulate data as the conversation progresses.

The Context data structure provides several key features to make working with data easier.
Developers can use the context to store any information that is relevant to the current conversation,
such as user data, session data, conversation history, or etc.
This allows developers to easily access and use this data throughout the conversation flow.

Another important feature of the context is data serialization.
The context can be easily serialized to a format that can be stored or transmitted, such as JSON.
This allows developers to save the context data and resume the conversation later.
"""
from datetime import datetime
import logging

from typing import Any, Optional, Union, Dict, List, Set
from uuid import uuid4

<<<<<<< HEAD
from pydantic import BaseModel, PrivateAttr, validate_arguments, validator
=======
from pydantic import BaseModel, Field, field_validator
>>>>>>> 72e167f7
from .types import NodeLabel2Type, ModuleName
from .message import Message

logger = logging.getLogger(__name__)

Node = BaseModel


def get_last_index(dictionary: dict) -> int:
    """
    Obtaining the last index from the `dictionary`. Functions returns `-1` if the `dict` is empty.

    :param dictionary: Dictionary with unsorted keys.
    :return: Last index from the `dictionary`.
    """
    indices = list(dictionary)
    return indices[-1] if indices else -1


class Context(BaseModel):
    """
    A structure that is used to store data about the context of a dialog.
    """

<<<<<<< HEAD
    class Config:
        property_set_methods = {
            "last_response": "set_last_response",
            "last_request": "set_last_request",
        }

    _storage_key: Optional[str] = PrivateAttr(default=None)
=======
    id: Union[UUID, int, str] = Field(default_factory=uuid4)
>>>>>>> 72e167f7
    """
    `_storage_key` is the unique private context identifier, by which it's stored in context storage.
    By default, randomly generated using `uuid4` `_storage_key` is used.
    `_storage_key` can be used to trace the user behavior, e.g while collecting the statistical data.
    """
    _primary_id: str = PrivateAttr(default_factory=lambda: str(uuid4()))
    """
    Primary id is the unique ID of the context.
    It is set (and managed) by :py:class:`~dff.context_storages.DBContextStorage`.
    """
    _created_at: datetime = PrivateAttr(default_factory=datetime.now)
    """
    Timestamp when the context was _first time saved to database_.
    It is set (and managed) by :py:class:`~dff.context_storages.DBContextStorage`.
    """
    _updated_at: datetime = PrivateAttr(default_factory=datetime.now)
    """
    Timestamp when the context was last time saved to database_.
    It is set (and managed) by :py:class:`~dff.context_storages.DBContextStorage`.
    """
    labels: Dict[int, NodeLabel2Type] = {}
    """
    `labels` stores the history of all passed `labels`

        - key - `id` of the turn.
        - value - `label` on this turn.
    """
    requests: Dict[int, Message] = {}
    """
    `requests` stores the history of all `requests` received by the agent

        - key - `id` of the turn.
        - value - `request` on this turn.
    """
    responses: Dict[int, Message] = {}
    """
    `responses` stores the history of all agent `responses`

        - key - `id` of the turn.
        - value - `response` on this turn.
    """
    misc: Dict[str, Any] = {}
    """
    `misc` stores any custom data. The scripting doesn't use this dictionary by default,
    so storage of any data won't reflect on the work on the internal Dialog Flow Scripting functions.

        - key - Arbitrary data name.
        - value - Arbitrary data.
    """
    validation: bool = False
    """
    `validation` is a flag that signals that :py:class:`~dff.script.Pipeline`,
    while being initialized, checks the :py:class:`~dff.script.Script`.
    The functions that can give not valid data
    while being validated must use this flag to take the validation mode into account.
    Otherwise the validation will not be passed.
    """
    framework_states: Dict[ModuleName, Dict[str, Any]] = {}
    """
    `framework_states` is used for addons states or for
    :py:class:`~dff.script.Pipeline`'s states.
    :py:class:`~dff.script.Pipeline`
    records all its intermediate conditions into the `framework_states`.
    After :py:class:`~dff.script.Context` processing is finished,
    :py:class:`~dff.script.Pipeline` resets `framework_states` and
    returns :py:class:`~dff.script.Context`.

        - key - Temporary variable name.
        - value - Temporary variable data.
    """

    @field_validator("labels", "requests", "responses")
    @classmethod
    def sort_dict_keys(cls, dictionary: dict) -> dict:
        """
        Sorting the keys in the `dictionary`. This needs to be done after deserialization,
        since the keys are deserialized in a random order.

        :param dictionary: Dictionary with unsorted keys.
        :return: Dictionary with sorted keys.
        """
        return {key: dictionary[key] for key in sorted(dictionary)}

    @property
    def storage_key(self):
        return self._storage_key

    @classmethod
    def cast(cls, ctx: Optional[Union["Context", dict, str]] = None, *args, **kwargs) -> "Context":
        """
        Transforms different data types to the objects of
        :py:class:`~dff.script.Context` class.
        Returns an object of :py:class:`~dff.script.Context`
        type that is initialized by the input data.

        :param ctx: Different data types, that are used to initialize object of
            :py:class:`~dff.script.Context` type.
            The empty object of :py:class:`~dff.script.Context`
            type is created if no data are given.
        :return: Object of :py:class:`~dff.script.Context`
            type that is initialized by the input data.
        """
        if not ctx:
            ctx = Context(*args, **kwargs)
        elif isinstance(ctx, dict):
            ctx = Context.model_validate(ctx)
        elif isinstance(ctx, str):
            ctx = Context.model_validate_json(ctx)
        elif not issubclass(type(ctx), Context):
            raise ValueError(
                f"context expected as sub class of Context class or object of dict/str(json) type, but got {ctx}"
            )
        return ctx

    def add_request(self, request: Message):
        """
        Adds to the context the next `request` corresponding to the next turn.
        The addition takes place in the `requests` and `new_index = last_index + 1`.

        :param request: `request` to be added to the context.
        """
        request_message = Message.model_validate(request)
        last_index = get_last_index(self.requests)
        self.requests[last_index + 1] = request_message

    def add_response(self, response: Message):
        """
        Adds to the context the next `response` corresponding to the next turn.
        The addition takes place in the `responses`, and `new_index = last_index + 1`.

        :param response: `response` to be added to the context.
        """
        response_message = Message.model_validate(response)
        last_index = get_last_index(self.responses)
        self.responses[last_index + 1] = response_message

    def add_label(self, label: NodeLabel2Type):
        """
        Adds to the context the next :py:const:`label <dff.script.NodeLabel2Type>`,
        corresponding to the next turn.
        The addition takes place in the `labels`, and `new_index = last_index + 1`.

        :param label: `label` that we need to add to the context.
        """
        last_index = get_last_index(self.labels)
        self.labels[last_index + 1] = label

    def clear(
        self,
        hold_last_n_indices: int,
        field_names: Union[Set[str], List[str]] = {"requests", "responses", "labels"},
    ):
        """
        Deletes all recordings from the `requests`/`responses`/`labels` except for
        the last `hold_last_n_indices` turns.
        If `field_names` contains `misc` field, `misc` field is fully cleared.

        :param hold_last_n_indices: Number of last turns that remain under clearing.
        :param field_names: Properties of :py:class:`~dff.script.Context` we need to clear.
            Defaults to {"requests", "responses", "labels"}
        """
        field_names = field_names if isinstance(field_names, set) else set(field_names)
        if "requests" in field_names:
            for index in list(self.requests)[:-hold_last_n_indices]:
                del self.requests[index]
        if "responses" in field_names:
            for index in list(self.responses)[:-hold_last_n_indices]:
                del self.responses[index]
        if "misc" in field_names:
            self.misc.clear()
        if "labels" in field_names:
            for index in list(self.labels)[:-hold_last_n_indices]:
                del self.labels[index]
        if "framework_states" in field_names:
            self.framework_states.clear()

    @property
    def last_label(self) -> Optional[NodeLabel2Type]:
        """
        Returns the last :py:const:`~dff.script.NodeLabel2Type` of
        the :py:class:`~dff.script.Context`.
        Returns `None` if `labels` is empty.
        """
        last_index = get_last_index(self.labels)
        return self.labels.get(last_index)

    @property
    def last_response(self) -> Optional[Message]:
        """
        Returns the last `response` of the current :py:class:`~dff.script.Context`.
        Returns `None` if `responses` is empty.
        """
        last_index = get_last_index(self.responses)
        return self.responses.get(last_index)

    @last_response.setter
    def last_response(self, response: Optional[Message]):
        """
        Sets the last `response` of the current :py:class:`~dff.core.engine.core.context.Context`.
        Required for use with various response wrappers.
        """
        last_index = get_last_index(self.responses)
        self.responses[last_index] = Message() if response is None else Message.model_validate(response)

    @property
    def last_request(self) -> Optional[Message]:
        """
        Returns the last `request` of the current :py:class:`~dff.script.Context`.
        Returns `None` if `requests` is empty.
        """
        last_index = get_last_index(self.requests)
        return self.requests.get(last_index)

    @last_request.setter
    def last_request(self, request: Optional[Message]):
        """
        Sets the last `request` of the current :py:class:`~dff.core.engine.core.context.Context`.
        Required for use with various request wrappers.
        """
        last_index = get_last_index(self.requests)
        self.requests[last_index] = Message() if request is None else Message.model_validate(request)

    @property
    def current_node(self) -> Optional[Node]:
        """
        Returns current :py:class:`~dff.script.Node`.
        """
        actor = self.framework_states.get("actor", {})
        node = (
            actor.get("processed_node")
            or actor.get("pre_response_processed_node")
            or actor.get("next_node")
            or actor.get("pre_transitions_processed_node")
            or actor.get("previous_node")
        )
        if node is None:
            logger.warning(
                "The `current_node` exists when an actor is running between `ActorStage.GET_PREVIOUS_NODE`"
                " and `ActorStage.FINISH_TURN`"
            )

        return node

    def overwrite_current_node_in_processing(self, processed_node: Node):
        """
        Overwrites the current node with a processed node. This method only works in processing functions.

        :param processed_node: `node` that we need to overwrite current node.
        """
        is_processing = self.framework_states.get("actor", {}).get("processed_node")
        if is_processing:
            self.framework_states["actor"]["processed_node"] = Node.model_validate(processed_node)
        else:
            logger.warning(
                f"The `{self.overwrite_current_node_in_processing.__name__}` "
                "function can only be run during processing functions."
            )


Context.model_rebuild()<|MERGE_RESOLUTION|>--- conflicted
+++ resolved
@@ -22,11 +22,7 @@
 from typing import Any, Optional, Union, Dict, List, Set
 from uuid import uuid4
 
-<<<<<<< HEAD
 from pydantic import BaseModel, PrivateAttr, validate_arguments, validator
-=======
-from pydantic import BaseModel, Field, field_validator
->>>>>>> 72e167f7
 from .types import NodeLabel2Type, ModuleName
 from .message import Message
 
@@ -51,7 +47,6 @@
     A structure that is used to store data about the context of a dialog.
     """
 
-<<<<<<< HEAD
     class Config:
         property_set_methods = {
             "last_response": "set_last_response",
@@ -59,9 +54,6 @@
         }
 
     _storage_key: Optional[str] = PrivateAttr(default=None)
-=======
-    id: Union[UUID, int, str] = Field(default_factory=uuid4)
->>>>>>> 72e167f7
     """
     `_storage_key` is the unique private context identifier, by which it's stored in context storage.
     By default, randomly generated using `uuid4` `_storage_key` is used.
@@ -133,17 +125,10 @@
         - value - Temporary variable data.
     """
 
-    @field_validator("labels", "requests", "responses")
-    @classmethod
-    def sort_dict_keys(cls, dictionary: dict) -> dict:
-        """
-        Sorting the keys in the `dictionary`. This needs to be done after deserialization,
-        since the keys are deserialized in a random order.
-
-        :param dictionary: Dictionary with unsorted keys.
-        :return: Dictionary with sorted keys.
-        """
-        return {key: dictionary[key] for key in sorted(dictionary)}
+    # validators
+    _sort_labels = validator("labels", allow_reuse=True)(sort_dict_keys)
+    _sort_requests = validator("requests", allow_reuse=True)(sort_dict_keys)
+    _sort_responses = validator("responses", allow_reuse=True)(sort_dict_keys)
 
     @property
     def storage_key(self):
