"""
Normalization
-------------
Normalization module is used to normalize all python objects and functions to a format
that is suitable for script and actor execution process.
This module contains a basic set of functions for normalizing data in a dialog script.
"""
import logging

from typing import Union, Callable, Optional, ForwardRef

from .keywords import Keywords
from .context import Context
from .types import NodeLabel3Type, NodeLabelType, ConditionType, LabelType
from .message import Message

from pydantic import validate_call

logger = logging.getLogger(__name__)

Pipeline = ForwardRef("Pipeline")


def normalize_label(
    label: NodeLabelType, default_flow_label: LabelType = ""
) -> Union[Callable[[Context, Pipeline], NodeLabel3Type], NodeLabel3Type]:
    """
    The function that is used for normalization of
    :py:const:`default_flow_label <dff.script.NodeLabelType>`.

    :param label: If label is Callable the function is wrapped into try/except
        and normalization is used on the result of the function call with the name label.
    :param default_flow_label: flow_label is used if label does not contain flow_label.
    :return: Result of the label normalization,
        if Callable is returned, the normalized result is returned.
    """
    if callable(label):

        def get_label_handler(ctx: Context, pipeline: Pipeline) -> NodeLabel3Type:
            try:
                new_label = label(ctx, pipeline)
                new_label = normalize_label(new_label, default_flow_label)
                flow_label, node_label, _ = new_label
                node = pipeline.script.get(flow_label, {}).get(node_label)
                if not node:
                    raise Exception(f"Unknown transitions {new_label} for pipeline.script={pipeline.script}")
                if node_label in [Keywords.LOCAL, Keywords.GLOBAL]:
                    raise Exception(f"Invalid transition: can't transition to {flow_label}:{node_label}")
            except Exception as exc:
                new_label = None
                logger.error(f"Exception {exc} of function {label}", exc_info=exc)
            return new_label

        return get_label_handler  # create wrap to get uniq key for dictionary
    elif isinstance(label, str) or isinstance(label, Keywords):
        return (default_flow_label, label, float("-inf"))
    elif isinstance(label, tuple) and len(label) == 2 and isinstance(label[-1], float):
        return (default_flow_label, label[0], label[-1])
    elif isinstance(label, tuple) and len(label) == 2 and isinstance(label[-1], str):
        flow_label = label[0] or default_flow_label
        return (flow_label, label[-1], float("-inf"))
    elif isinstance(label, tuple) and len(label) == 3:
        flow_label = label[0] or default_flow_label
        return (flow_label, label[1], label[2])


def normalize_condition(condition: ConditionType) -> Callable[[Context, Pipeline], bool]:
    """
    The function that is used to normalize `condition`

    :param condition: Condition to normalize.
    :return: The function condition wrapped into the try/except.
    """
    if callable(condition):

        def callable_condition_handler(ctx: Context, pipeline: Pipeline) -> bool:
            try:
                return condition(ctx, pipeline)
            except Exception as exc:
                logger.error(f"Exception {exc} of function {condition}", exc_info=exc)
                return False

        return callable_condition_handler


@validate_call
def normalize_response(
    response: Optional[Union[Message, Callable[[Context, Pipeline], Message]]]
) -> Callable[[Context, Pipeline], Message]:
    """
    This function is used to normalize response. If the response is a Callable, it is returned, otherwise
    the response is wrapped in an asynchronous function and this function is returned.

    :param response: Response to normalize.
    :return: Function that returns callable response.
    """
    if callable(response):
        return response
    else:
        if response is None:
            result = Message()
        elif isinstance(response, Message):
            result = response
        else:
            raise TypeError(type(response))

        async def response_handler(ctx: Context, pipeline: Pipeline):
            return result

<<<<<<< HEAD
        return response_handler


@validate_call
def normalize_script(script: Dict[LabelType, Any]) -> Dict[LabelType, Dict[LabelType, Dict[str, Any]]]:
    """
    This function normalizes :py:class:`.Script`: it returns dict where the GLOBAL node is moved
    into the flow with the GLOBAL name. The function returns the structure

    `{GLOBAL: {...NODE...}, ...}` -> `{GLOBAL: {GLOBAL: {...NODE...}}, ...}`.

    :param script: :py:class:`.Script` that describes the dialog scenario.
    :return: Normalized :py:class:`.Script`.
    """
    if isinstance(script, dict):
        if Keywords.GLOBAL in script and all([isinstance(item, Keywords) for item in script[Keywords.GLOBAL].keys()]):
            script[Keywords.GLOBAL] = {Keywords.GLOBAL: script[Keywords.GLOBAL]}
    return script
=======
        return response_handler
>>>>>>> 677ee7ae
<|MERGE_RESOLUTION|>--- conflicted
+++ resolved
@@ -107,25 +107,4 @@
         async def response_handler(ctx: Context, pipeline: Pipeline):
             return result
 
-<<<<<<< HEAD
-        return response_handler
-
-
-@validate_call
-def normalize_script(script: Dict[LabelType, Any]) -> Dict[LabelType, Dict[LabelType, Dict[str, Any]]]:
-    """
-    This function normalizes :py:class:`.Script`: it returns dict where the GLOBAL node is moved
-    into the flow with the GLOBAL name. The function returns the structure
-
-    `{GLOBAL: {...NODE...}, ...}` -> `{GLOBAL: {GLOBAL: {...NODE...}}, ...}`.
-
-    :param script: :py:class:`.Script` that describes the dialog scenario.
-    :return: Normalized :py:class:`.Script`.
-    """
-    if isinstance(script, dict):
-        if Keywords.GLOBAL in script and all([isinstance(item, Keywords) for item in script[Keywords.GLOBAL].keys()]):
-            script[Keywords.GLOBAL] = {Keywords.GLOBAL: script[Keywords.GLOBAL]}
-    return script
-=======
-        return response_handler
->>>>>>> 677ee7ae
+        return response_handler