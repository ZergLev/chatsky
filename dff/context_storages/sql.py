"""
SQL
---
The SQL module provides a SQL-based version of the :py:class:`.DBContextStorage` class.
This class is used to store and retrieve context data from SQL databases.
It allows the DFF to easily store and retrieve context data in a format that is highly scalable
and easy to work with.

The SQL module provides the ability to choose the backend of your choice from
MySQL, PostgreSQL, or SQLite. You can choose the one that is most suitable for your use case and environment.
MySQL and PostgreSQL are widely used open-source relational databases that are known for their
reliability and scalability. SQLite is a self-contained, high-reliability, embedded, full-featured,
public-domain, SQL database engine.
"""
import asyncio
import importlib
import os
from typing import Any, Callable, Collection, Dict, List, Optional, Tuple

from dff.script import Context

from .database import DBContextStorage, threadsafe_method, cast_key_to_string
from .protocol import get_protocol_install_suggestion
from .context_schema import ALL_ITEMS, ExtraFields

from .sql_dumper import create_dump_engine

try:
    from sqlalchemy import (
        Table,
        MetaData,
        Column,
        PickleType,
        String,
        DateTime,
        Integer,
        Boolean,
        Index,
        Insert,
        inspect,
        select,
        update,
        func,
    )
    from sqlalchemy.dialects.mysql import DATETIME, LONGBLOB
    from sqlalchemy.ext.asyncio import create_async_engine

    sqlalchemy_available = True
except (ImportError, ModuleNotFoundError):
    sqlalchemy_available = False

postgres_available = sqlite_available = mysql_available = False

try:
    import asyncpg

    _ = asyncpg

    postgres_available = True
except (ImportError, ModuleNotFoundError):
    pass

try:
    import asyncmy

    _ = asyncmy

    mysql_available = True
except (ImportError, ModuleNotFoundError):
    pass

try:
    import aiosqlite

    _ = aiosqlite

    sqlite_available = True
except (ImportError, ModuleNotFoundError):
    pass

if not sqlalchemy_available:
    postgres_available = sqlite_available = mysql_available = False


def _import_insert_for_dialect(dialect: str) -> Callable[[str], "Insert"]:
    return getattr(importlib.import_module(f"sqlalchemy.dialects.{dialect}"), "insert")


def _get_write_limit(dialect: str):
    if dialect == "sqlite":
        return (int(os.getenv("SQLITE_MAX_VARIABLE_NUMBER", 999)) - 10) // 4
    elif dialect == "mysql":
        return False
    elif dialect == "postgresql":
        return 32757 // 4
    else:
        return 9990 // 4


def _import_datetime_from_dialect(dialect: str) -> "DateTime":
    if dialect == "mysql":
        return DATETIME(fsp=6)
    else:
        return DateTime


def _import_pickletype_for_dialect(dialect: str) -> "PickleType":
    if dialect == "mysql":
        return PickleType(impl=LONGBLOB)
    else:
        return PickleType


def _get_current_time(dialect: str):
    if dialect == "sqlite":
        return func.strftime("%Y-%m-%d %H:%M:%f", "NOW")
    elif dialect == "mysql":
        return func.now(6)
    else:
        return func.now()

def _get_update_stmt(dialect: str, insert_stmt, columns: Collection[str], unique: Collection[str]):
    if dialect == "postgresql" or dialect == "sqlite":
        if len(columns) > 0:
            update_stmt = insert_stmt.on_conflict_do_update(
                index_elements=unique, set_={column: insert_stmt.excluded[column] for column in columns}
            )
        else:
            update_stmt = insert_stmt.on_conflict_do_nothing()
    elif dialect == "mysql":
        if len(columns) > 0:
            update_stmt = insert_stmt.on_duplicate_key_update(
                **{column: insert_stmt.inserted[column] for column in columns}
            )
        else:
            update_stmt = insert_stmt.prefix_with("IGNORE")
    else:
        update_stmt = insert_stmt
    return update_stmt


class SQLContextStorage(DBContextStorage):
    """
    | SQL-based version of the :py:class:`.DBContextStorage`.
    | Compatible with MySQL, Postgresql, Sqlite.
    | When using Sqlite on a Windows system, keep in mind that you have to use double backslashes '\\'
    | instead of forward slashes '/' in the file path.

    Context value fields are stored in table `contexts`.
    Columns of the table are: active_ctx, primary_id, storage_key, created_at and updated_at.

    Context dictionary fields are stored in tables `TABLE_NAME_PREFIX_FIELD`.
    Columns of the tables are: primary_id, key, value, created_at and updated_at,
    where key contains nested dict key and value contains nested dict value.

    Context reading is done with one query to each table.
    Context reading is done with one query to each table, but that can be optimized for PostgreSQL.

    :param path: Standard sqlalchemy URI string.
        Examples: `sqlite+aiosqlite://path_to_the_file/file_name`,
        `mysql+asyncmy://root:pass@localhost:3306/test`,
        `postgresql+asyncpg://postgres:pass@localhost:5430/test`.
    :param table_name: The name of the table to use.
    :param custom_driver: If you intend to use some other database driver instead of the recommended ones,
        set this parameter to `True` to bypass the import checks.
    """

    _CONTEXTS_TABLE = "contexts"
    _LOGS_TABLE = "logs"
    _KEY_COLUMN = "key"
    _VALUE_COLUMN = "value"
    _FIELD_COLUMN = "field"
    _PACKED_COLUMN = "data"

    _UUID_LENGTH = 64
    _FIELD_LENGTH = 256

    def __init__(self, path: str, table_name_prefix: str = "dff_table", custom_driver: bool = False):
        DBContextStorage.__init__(self, path)

        self._check_availability(custom_driver)
        self.engine = create_dump_engine(self.full_path)
        self.dialect: str = self.engine.dialect.name
        self._insert_limit = _get_write_limit(self.dialect)
        self._INSERT_CALLABLE = _import_insert_for_dialect(self.dialect)

        _DATETIME_CLASS = _import_datetime_from_dialect(self.dialect)
        _PICKLETYPE_CLASS = _import_pickletype_for_dialect(self.dialect)

        self.tables_prefix = table_name_prefix
        self.context_schema.supports_async = self.dialect != "sqlite"

        self.tables = dict()
        current_time = _get_current_time(self.dialect)
        self.tables[self._CONTEXTS_TABLE] = Table(
            f"{table_name_prefix}_{self._CONTEXTS_TABLE}",
            MetaData(),
            Column(ExtraFields.primary_id.value, String(self._UUID_LENGTH), index=True, unique=True, nullable=False),
            Column(ExtraFields.storage_key.value, String(self._UUID_LENGTH), index=True, nullable=True),
            Column(self._PACKED_COLUMN, _PICKLETYPE_CLASS, nullable=False),
            Column(ExtraFields.created_at.value, _DATETIME_CLASS, server_default=current_time, nullable=False),
            Column(
                ExtraFields.updated_at.value,
                _DATETIME_CLASS,
                server_default=current_time,
                server_onupdate=current_time,
                nullable=False,
            ),
        )
        self.tables[self._LOGS_TABLE] = Table(
            f"{table_name_prefix}_{self._LOGS_TABLE}",
            MetaData(),
            Column(ExtraFields.primary_id.value, String(self._UUID_LENGTH), index=True, nullable=False),
            Column(self._FIELD_COLUMN, String(self._FIELD_LENGTH), index=True, nullable=False),
            Column(self._KEY_COLUMN, Integer, nullable=False),
            Column(self._VALUE_COLUMN, PickleType, nullable=False),
            Column(
                ExtraFields.updated_at.value,
                _DATETIME_CLASS,
                server_default=current_time,
                server_onupdate=current_time,
                nullable=False,
            ),
            Index(f"logs_index", ExtraFields.primary_id.value, self._FIELD_COLUMN, self._KEY_COLUMN, unique=True),
        )

        asyncio.run(self._create_self_tables())

    @threadsafe_method
    @cast_key_to_string()
    async def del_item_async(self, key: str):
        stmt = update(self.tables[self._CONTEXTS_TABLE])
        stmt = stmt.where(self.tables[self._CONTEXTS_TABLE].c[ExtraFields.storage_key.value] == key)
        stmt = stmt.values({ExtraFields.storage_key.value: None})
        async with self.engine.begin("DELETE") as conn:
            await conn.execute(stmt)

    @threadsafe_method
    async def len_async(self) -> int:
        subq = select(self.tables[self._CONTEXTS_TABLE].c[ExtraFields.storage_key.value])
        subq = subq.filter(self.tables[self._CONTEXTS_TABLE].c[ExtraFields.storage_key.value].isnot(None)).distinct()
        stmt = select(func.count()).select_from(subq.subquery())
        async with self.engine.begin("LENGTH") as conn:
            return (await conn.execute(stmt)).fetchone()[0]

    @threadsafe_method
    async def clear_async(self):
        stmt = update(self.tables[self._CONTEXTS_TABLE])
        stmt = stmt.values({ExtraFields.storage_key.value: None})
        async with self.engine.begin("CLEAR") as conn:
            await conn.execute(stmt)

    @threadsafe_method
    @cast_key_to_string()
    async def contains_async(self, key: str) -> bool:
        subq = select(self.tables[self._CONTEXTS_TABLE])
        subq = subq.where(self.tables[self._CONTEXTS_TABLE].c[ExtraFields.storage_key.value] == key)
        subq = subq.filter(self.tables[self._CONTEXTS_TABLE].c[ExtraFields.storage_key.value].isnot(None))
        subq = subq.order_by(self.tables[self._CONTEXTS_TABLE].c[ExtraFields.updated_at.value].desc()).limit(1)
        stmt = select(func.count()).select_from(subq.subquery())
        async with self.engine.begin("CONTAINS") as conn:
            return (await conn.execute(stmt)).fetchone()[0] != 0

    async def _create_self_tables(self):
        async with self.engine.begin("CREATE_TABLES") as conn:
            for table in self.tables.values():
                if not await conn.run_sync(lambda sync_conn: inspect(sync_conn).has_table(table.name)):
                    await conn.run_sync(table.create, self.engine)

    def _check_availability(self, custom_driver: bool):
        if not custom_driver:
            if self.full_path.startswith("postgresql") and not postgres_available:
                install_suggestion = get_protocol_install_suggestion("postgresql")
                raise ImportError("Packages `sqlalchemy` and/or `asyncpg` are missing.\n" + install_suggestion)
            elif self.full_path.startswith("mysql") and not mysql_available:
                install_suggestion = get_protocol_install_suggestion("mysql")
                raise ImportError("Packages `sqlalchemy` and/or `asyncmy` are missing.\n" + install_suggestion)
            elif self.full_path.startswith("sqlite") and not sqlite_available:
                install_suggestion = get_protocol_install_suggestion("sqlite")
                raise ImportError("Package `sqlalchemy` and/or `aiosqlite` is missing.\n" + install_suggestion)

    async def _read_pac_ctx(self, storage_key: str) -> Tuple[Dict, Optional[str]]:
        async with self.engine.begin("READ_PAC") as conn:
            stmt = select(self.tables[self._CONTEXTS_TABLE].c[ExtraFields.primary_id.value], self.tables[self._CONTEXTS_TABLE].c[self._PACKED_COLUMN])
            stmt = stmt.where(self.tables[self._CONTEXTS_TABLE].c[ExtraFields.storage_key.value] == storage_key)
            stmt = stmt.filter(self.tables[self._CONTEXTS_TABLE].c[ExtraFields.storage_key.value].isnot(None))
            stmt = stmt.order_by(self.tables[self._CONTEXTS_TABLE].c[ExtraFields.updated_at.value].desc()).limit(1)
            result = (await conn.execute(stmt)).fetchone()
            if result is not None:
                return result[1], result[0]
            else:
                return dict(), None

<<<<<<< HEAD
    async def _read_log_ctx(self, keys_limit: Optional[int], keys_offset: int, field_name: str, primary_id: str) -> Dict:
        async with self.engine.begin("READ_LOG") as conn:
=======
    async def _read_log_ctx(self, keys_limit: Optional[int], field_name: str, primary_id: str) -> Dict:
        async with self.engine.begin() as conn:
>>>>>>> 1c5e1703
            stmt = select(self.tables[self._LOGS_TABLE].c[self._KEY_COLUMN], self.tables[self._LOGS_TABLE].c[self._VALUE_COLUMN])
            stmt = stmt.where(self.tables[self._LOGS_TABLE].c[ExtraFields.primary_id.value] == primary_id)
            stmt = stmt.where(self.tables[self._LOGS_TABLE].c[self._FIELD_COLUMN] == field_name)
            stmt = stmt.order_by(self.tables[self._LOGS_TABLE].c[self._KEY_COLUMN].desc())
            if keys_limit is not None:
                stmt = stmt.limit(keys_limit)
            result = (await conn.execute(stmt)).fetchall()
            if len(result) > 0:
                return {key: value for key, value in result}
            else:
                return dict()

    async def _write_pac_ctx(self, data: Dict, storage_key: str, primary_id: str):
        async with self.engine.begin("WRITE_PAC") as conn:
            insert_stmt = self._INSERT_CALLABLE(self.tables[self._CONTEXTS_TABLE]).values(
                {self._PACKED_COLUMN: data, ExtraFields.storage_key.value: storage_key, ExtraFields.primary_id.value: primary_id}
            )
            update_stmt = _get_update_stmt(self.dialect, insert_stmt, [self._PACKED_COLUMN, ExtraFields.storage_key.value], [ExtraFields.primary_id.value])
            await conn.execute(update_stmt)

    async def _write_log_ctx(self, data: List[Tuple[str, int, Any]], primary_id: str):
        async with self.engine.begin("WRITE_LOG") as conn:
            insert_stmt = self._INSERT_CALLABLE(self.tables[self._LOGS_TABLE]).values(
                [
                    {self._FIELD_COLUMN: field, self._KEY_COLUMN: key, self._VALUE_COLUMN: value, ExtraFields.primary_id.value: primary_id}
                    for field, key, value in data
                ]
            )
            update_stmt = _get_update_stmt(self.dialect, insert_stmt, [self._VALUE_COLUMN], [ExtraFields.primary_id.value, self._FIELD_COLUMN, self._KEY_COLUMN])
            await conn.execute(update_stmt)<|MERGE_RESOLUTION|>--- conflicted
+++ resolved
@@ -291,13 +291,8 @@
             else:
                 return dict(), None
 
-<<<<<<< HEAD
-    async def _read_log_ctx(self, keys_limit: Optional[int], keys_offset: int, field_name: str, primary_id: str) -> Dict:
+    async def _read_log_ctx(self, keys_limit: Optional[int], field_name: str, primary_id: str) -> Dict:
         async with self.engine.begin("READ_LOG") as conn:
-=======
-    async def _read_log_ctx(self, keys_limit: Optional[int], field_name: str, primary_id: str) -> Dict:
-        async with self.engine.begin() as conn:
->>>>>>> 1c5e1703
             stmt = select(self.tables[self._LOGS_TABLE].c[self._KEY_COLUMN], self.tables[self._LOGS_TABLE].c[self._VALUE_COLUMN])
             stmt = stmt.where(self.tables[self._LOGS_TABLE].c[ExtraFields.primary_id.value] == primary_id)
             stmt = stmt.where(self.tables[self._LOGS_TABLE].c[self._FIELD_COLUMN] == field_name)
