--- conflicted
+++ resolved
@@ -50,72 +50,6 @@
     It accepts constructor parameters:
     """
 
-<<<<<<< HEAD
-    :param components: (required) A :py:data:`~.ServiceGroupBuilder` object,
-        that will be transformed to root service group. It should include :py:class:`~.Actor`,
-        but only once (raises exception otherwise). It will always be named pipeline.
-    :param script: (required) A :py:class:`~.Script` instance (object or dict).
-    :param start_label: (required) Actor start label.
-    :param fallback_label: Actor fallback label.
-    :param label_priority: Default priority value for all actor :py:const:`labels <chatsky.script.ConstLabel>`
-        where there is no priority. Defaults to `1.0`.
-    :param condition_handler: Handler that processes a call of actor condition functions. Defaults to `None`.
-    :param slots: Slots configuration.
-    :param handlers: This variable is responsible for the usage of external handlers on
-        the certain stages of work of :py:class:`~chatsky.script.Actor`.
-
-        - key: :py:class:`~chatsky.script.ActorStage` - Stage in which the handler is called.
-        - value: List[Callable] - The list of called handlers for each stage. Defaults to an empty `dict`.
-
-    :param messenger_interface: An `AbsMessagingInterface` instance for this pipeline.
-    :param context_storage: An :py:class:`~.DBContextStorage` instance for this pipeline or
-        a dict to store dialog :py:class:`~.Context`.
-    :param before_handler: List of `ExtraHandlerBuilder` to add to the group.
-    :type before_handler: Optional[:py:data:`~.ExtraHandlerBuilder`]
-    :param after_handler: List of `ExtraHandlerBuilder` to add to the group.
-    :type after_handler: Optional[:py:data:`~.ExtraHandlerBuilder`]
-    :param timeout: Timeout to add to pipeline root service group.
-    :param optimization_warnings: Asynchronous pipeline optimization check request flag;
-        warnings will be sent to logs. Additionally it has some calculated fields:
-
-        - `_services_pipeline` is a pipeline root :py:class:`~.ServiceGroup` object,
-        - `actor` is a pipeline actor, found among services.
-    :param parallelize_processing: This flag determines whether or not the functions
-        defined in the ``PRE_RESPONSE_PROCESSING`` and ``PRE_TRANSITIONS_PROCESSING`` sections
-        of the script should be parallelized over respective groups.
-
-    """
-
-    def __init__(
-        self,
-        components: ServiceGroupBuilder,
-        script: Union[Script, Dict],
-        start_label: NodeLabel2Type,
-        fallback_label: Optional[NodeLabel2Type] = None,
-        label_priority: float = 1.0,
-        condition_handler: Optional[Callable] = None,
-        slots: Optional[Union[GroupSlot, Dict]] = None,
-        handlers: Optional[Dict[ActorStage, List[Callable]]] = None,
-        messenger_interface: Optional[MessengerInterface] = None,
-        context_storage: Optional[Union[DBContextStorage, Dict]] = None,
-        before_handler: Optional[ExtraHandlerBuilder] = None,
-        after_handler: Optional[ExtraHandlerBuilder] = None,
-        timeout: Optional[float] = None,
-        optimization_warnings: bool = False,
-        parallelize_processing: bool = False,
-    ):
-        self.actor: Actor = None
-        self.stopped_by_signal = False
-        self.context_lock = ContextLock()
-        self.messenger_interface = CLIMessengerInterface() if messenger_interface is None else messenger_interface
-        self.context_storage = {} if context_storage is None else context_storage
-        self.slots = GroupSlot.model_validate(slots) if slots is not None else None
-        self._services_pipeline = ServiceGroup(
-            components,
-            before_handler=before_handler,
-            after_handler=after_handler,
-            timeout=timeout,
-=======
     pre_services: ServiceGroup = Field(default_factory=list)
     """
     List of :py:class:`~.Service` or :py:class:`~.ServiceGroup`
@@ -198,6 +132,7 @@
     of the script should be parallelized over respective groups.
     """
     _clean_turn_cache: Optional[bool]
+    context_lock: Optional[Any] = ContextLock()
 
     @computed_field
     @cached_property
@@ -209,7 +144,6 @@
             label_priority=self.label_priority,
             condition_handler=self.condition_handler,
             handlers=self.handlers,
->>>>>>> 385f0a54
         )
 
     @computed_field
