Examples
--------

<<<<<<< HEAD
Work in progress... Examples are available in this `repository <https://github.com/deeppavlov/dialog_flow_demo>`_.
=======
.. toctree::
   :name: examples
   :glob:

   examples/index_*
>>>>>>> 82721abf
<|MERGE_RESOLUTION|>--- conflicted
+++ resolved
@@ -1,12 +1,4 @@
 Examples
 --------
 
-<<<<<<< HEAD
-Work in progress... Examples are available in this `repository <https://github.com/deeppavlov/dialog_flow_demo>`_.
-=======
-.. toctree::
-   :name: examples
-   :glob:
-
-   examples/index_*
->>>>>>> 82721abf
+Examples are available in this `repository <https://github.com/deeppavlov/dialog_flow_demo>`_.