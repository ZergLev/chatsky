import os
import sys
import re
import importlib.metadata
import pydata_sphinx_theme

# -- Path setup --------------------------------------------------------------

sys.path.append(os.path.abspath("."))
from utils.notebook import py_percent_to_notebook  # noqa: E402
from sphinx_polyversion import load
from sphinx_polyversion.git import GitRef

# -- Project information -----------------------------------------------------

<<<<<<< HEAD
data = load(globals())  # adds variables `current` and `revisions`
current: GitRef = data['current']

_distribution_metadata = importlib.metadata.metadata('dff')
=======
_distribution_metadata = importlib.metadata.metadata('chatsky')
>>>>>>> 0830d384

project = _distribution_metadata["Name"]
copyright = "2022 - 2024, DeepPavlov"
author = "DeepPavlov"
release = _distribution_metadata["Version"]


# -- General configuration ---------------------------------------------------

# Add any Sphinx extension module names here, as strings. They can be
# extensions coming with Sphinx (named 'sphinx.ext.*') or your custom
# ones.

extensions = [
    "sphinx.ext.autodoc",
    "sphinx.ext.autosummary",
    "sphinx.ext.doctest",
    "sphinx.ext.intersphinx",
    "sphinx.ext.todo",
    "sphinx.ext.coverage",
    "sphinx.ext.viewcode",
    "sphinx.ext.mathjax",
    "sphinx.ext.extlinks",
    "sphinxcontrib.katex",
    "sphinx_copybutton",
    "sphinx_favicon",
    "sphinx_autodoc_typehints",
    "nbsphinx",
    "sphinx_gallery.load_style",
    "IPython.sphinxext.ipython_console_highlighting",
]

suppress_warnings = ["image.nonlocal_uri"]
source_suffix = ".rst"
master_doc = "index"

version = re.match(r"^\d\.\d.\d", release).group()
language = "en"

pygments_style = "default"

add_module_names = False

# Add any paths that contain templates here, relative to this directory.
templates_path = ["_templates"]

# List of patterns, relative to source directory, that match files and
# directories to ignore when looking for source files.
# This pattern also affects html_static_path and html_extra_path.
exclude_patterns = ["*.py", "utils/*.py", "**/_*.py", "_misc/*.py"]

html_short_title = "None"

# -- Options for HTML output -------------------------------------------------

sphinx_gallery_conf = {
    "promote_jupyter_magic": True,
}

# The theme to use for HTML and HTML Help pages.  See the documentation for
# a list of builtin themes.
#
html_theme = "pydata_sphinx_theme"

# Add any paths that contain custom static files (such as style sheets) here,
# relative to this directory. They are copied after the builtin static files,
# so a file named "default.css" will overwrite the builtin "default.css".
html_static_path = ["_static"]

html_show_sourcelink = False

autosummary_generate_overwrite = False

# Finding tutorials directories
nbsphinx_custom_formats = {".py": py_percent_to_notebook}
nbsphinx_prolog = """
:tutorial_name: {{ env.docname }}
"""

html_logo = "_static/images/Chatsky-full-dark.svg"

nbsphinx_thumbnails = {
    "tutorials/*": "_static/images/Chatsky-min-light.svg",
}

html_context = {
    "github_user": "deeppavlov",
    "github_repo": "chatsky",
    "github_version": "master",
    "doc_path": "docs/source",
}

html_css_files = [
    "css/custom.css",
]

# Version switcher url
switcher_url = "https://zerglev.github.io/dialog_flow_framework/switcher.json"
# To-do: a separate switcher.json for dev and other branches

# Checking for dev before passing version to switcher
if current[0] == "dev":
    version_data = "dev"
    # Possible to-do: show the warning banner for latest(unstable) version.
else:
    version_data = version

# Removing version switcher from local doc builds. (Or it would point to our Github Pages)
LOCAL_BUILD = os.getenv('LOCAL_BUILD', default="True")
if LOCAL_BUILD:
    switcher_url = "./_static/switcher.json"
# Possible TO-DO: generating switcher.json for local builds separately. Then change the prior url to new switcher. This is probably overkill.

# Theme options
html_theme_options = {
    "header_links_before_dropdown": 5,
    "icon_links": [
        {
            "name": "DeepPavlov Forum",
            "url": "https://forum.deeppavlov.ai",
            "icon": "_static/images/logo-deeppavlov.svg",
            "type": "local",
        },
        {
            "name": "Telegram",
            "url": "https://t.me/DeepPavlovDreamDiscussions",
            "icon": "fa-brands fa-telegram",
            "type": "fontawesome",
        },
        {
            "name": "GitHub",
            "url": "https://github.com/deeppavlov/chatsky",
            "icon": "fa-brands fa-github",
            "type": "fontawesome",
        },
    ],
    "secondary_sidebar_items": ["page-toc", "source-links", "example-links"],
    "switcher": {
        "json_url": switcher_url,
        "version_match" : version_data,
    },
    "navbar_persistent": ["search-button.html", "theme-switcher.html"],
    "navbar_end": ["version-switcher.html", "navbar-icon-links.html"],
    "show_version_warning_banner": True,
}

favicons = [
    {"href": "images/Chatsky-min-light.svg"},
]


autodoc_default_options = {
    "members": True,
    "undoc-members": False,
    "private-members": True,
    "special-members": "__call__",
    "member-order": "bysource",
<<<<<<< HEAD
    "exclude-members": "_abc_impl, model_fields",
}
=======
    "exclude-members": "_abc_impl, model_fields, model_computed_fields, model_config",
}


def setup(_):
    link_misc_files(
        [
            "utils/db_benchmark/benchmark_schema.json",
            "utils/db_benchmark/benchmark_streamlit.py",
        ]
    )
    generate_tutorial_links_for_notebook_creation(
        [
            ("tutorials.context_storages", "Context Storages"),
            (
                "tutorials.messengers",
                "Interfaces",
                [
                    ("telegram", "Telegram"),
                    ("web_api_interface", "Web API"),
                ],
            ),
            ("tutorials.pipeline", "Pipeline"),
            (
                "tutorials.script",
                "Script",
                [
                    ("core", "Core"),
                    ("responses", "Responses"),
                ],
            ),
            ("tutorials.slots", "Slots"),
            ("tutorials.stats", "Stats"),
        ]
    )
    regenerate_apiref(
        [
            ("chatsky.core.service", "Core.Service"),
            ("chatsky.core", "Core"),
            ("chatsky.conditions", "Conditions"),
            ("chatsky.destinations", "Destinations"),
            ("chatsky.responses", "Responses"),
            ("chatsky.processing", "Processing"),
            ("chatsky.context_storages", "Context Storages"),
            ("chatsky.messengers", "Messenger Interfaces"),
            ("chatsky.slots", "Slots"),
            ("chatsky.stats", "Stats"),
            ("chatsky.utils.testing", "Testing Utils"),
            ("chatsky.utils.db_benchmark", "DB Benchmark"),
            ("chatsky.utils.devel", "Development Utils"),
        ]
    )
>>>>>>> 0830d384
<|MERGE_RESOLUTION|>--- conflicted
+++ resolved
@@ -13,14 +13,10 @@
 
 # -- Project information -----------------------------------------------------
 
-<<<<<<< HEAD
 data = load(globals())  # adds variables `current` and `revisions`
 current: GitRef = data['current']
 
-_distribution_metadata = importlib.metadata.metadata('dff')
-=======
 _distribution_metadata = importlib.metadata.metadata('chatsky')
->>>>>>> 0830d384
 
 project = _distribution_metadata["Name"]
 copyright = "2022 - 2024, DeepPavlov"
@@ -178,60 +174,5 @@
     "private-members": True,
     "special-members": "__call__",
     "member-order": "bysource",
-<<<<<<< HEAD
-    "exclude-members": "_abc_impl, model_fields",
-}
-=======
     "exclude-members": "_abc_impl, model_fields, model_computed_fields, model_config",
-}
-
-
-def setup(_):
-    link_misc_files(
-        [
-            "utils/db_benchmark/benchmark_schema.json",
-            "utils/db_benchmark/benchmark_streamlit.py",
-        ]
-    )
-    generate_tutorial_links_for_notebook_creation(
-        [
-            ("tutorials.context_storages", "Context Storages"),
-            (
-                "tutorials.messengers",
-                "Interfaces",
-                [
-                    ("telegram", "Telegram"),
-                    ("web_api_interface", "Web API"),
-                ],
-            ),
-            ("tutorials.pipeline", "Pipeline"),
-            (
-                "tutorials.script",
-                "Script",
-                [
-                    ("core", "Core"),
-                    ("responses", "Responses"),
-                ],
-            ),
-            ("tutorials.slots", "Slots"),
-            ("tutorials.stats", "Stats"),
-        ]
-    )
-    regenerate_apiref(
-        [
-            ("chatsky.core.service", "Core.Service"),
-            ("chatsky.core", "Core"),
-            ("chatsky.conditions", "Conditions"),
-            ("chatsky.destinations", "Destinations"),
-            ("chatsky.responses", "Responses"),
-            ("chatsky.processing", "Processing"),
-            ("chatsky.context_storages", "Context Storages"),
-            ("chatsky.messengers", "Messenger Interfaces"),
-            ("chatsky.slots", "Slots"),
-            ("chatsky.stats", "Stats"),
-            ("chatsky.utils.testing", "Testing Utils"),
-            ("chatsky.utils.db_benchmark", "DB Benchmark"),
-            ("chatsky.utils.devel", "Development Utils"),
-        ]
-    )
->>>>>>> 0830d384
+}