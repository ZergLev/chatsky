Superset guide
---------------------

Description
~~~~~~~~~~~

| The Dialog Flow Stats module can be used to obtain and visualize usage statistics for your service.
| The module relies on several open source solutions that allow for data persistence and visualization

* `Clickhouse <https://clickhouse.com/>`_ serves as an OLAP storage for data.
* Batching and preprocessing data is based on `OpenTelemetry protocol <https://opentelemetry.io/docs/what-is-opentelemetry/>`_ and the `OpenTelemetry collector <https://opentelemetry.io/docs/collector/>`_.
* Interactive visualization is powered by `Apache Superset <https://superset.apache.org/>`_.

All the mentioned services are shipped as Docker containers, including a pre-built Superset image that ensures API compatibility.

Collection procedure
~~~~~~~~~~~~~~~~~~~~

**Installation**

.. code-block:: shell
    :linenos:

    # clone the original repository to access the docker-compose file
    git clone https://github.com/deeppavlov/dialog_flow_framework.git
    # install with the stats extra
    cd dialog_flow_framework
    pip install .[stats]

**Launching services**

.. code-block:: shell
    :linenos:

<<<<<<< HEAD
    # When at the working directory, launch the services
    docker-compose up otelcol clickhouse dashboard
=======
    # clone the original repository to access the docker-compose file
    git clone https://github.com/deeppavlov/dialog_flow_framework.git
    # launch the required services
    cd dialog_flow_framework
    docker-compose --profile stats up
>>>>>>> 01069a39

**Collecting data**

Collecting data is done by means of instrumenting your conversational service before you run it.
DFF tutorials (`1 <../tutorials/tutorials.stats.1_extractor_functions.py>`_, `2 <../tutorials/tutorials.stats.2_pipeline_integration.py>`_)
showcase all the steps needed to achieve that. We will run 
a special script in order to obtain richly-annotated sample data points to visualize.

.. code-block:: shell

    python utils/stats/sample_data_provider.py

Displaying the data
~~~~~~~~~~~~~~~~~~~

In order to display the Superset dashboard, you should update the default configuration with the credentials of your database.
The configuration can be optionally saved as a zip archive for inspection / debug.

You can set most of the configuration options using a YAML file.
The default example file can be found in the `tutorials/stats` directory:

.. code-block:: yaml
    :linenos:

    # tutorials/stats/example_config.yaml
    db:
        driver: clickhousedb+connect
        name: test
        user: username
        host: clickhouse
        port: 8123
        table: otel_logs

The file can then be used to parametrize the configuration script.

.. code-block:: shell

    dff.stats tutorials/stats/example_config.yaml -P superset -dP pass -U superset --outfile=config_artifact.zip

.. warning::
    
    Here we passed passwords via CLI, which is not recommended. For enhanced security, call the command above omitting the passwords (`dff.stats -P -dP -U superset ...`) and you will be prompted to enter them interactively.

Running the command will automatically import the dashboard as well as the data sources
into the running superset server. If you are using a version of Superset different from the one
shipped with DFF, make sure that your access rights are sufficient to edit the workspace.

Using Superset
~~~~~~~~~~~~~~

| In order to view the imported dashboard, log into `Superset <http://localhost:8088/>`_ using your username and password (which are both `superset` by default and can be configured via `.env_file`).
| The dashboard will then be available in the **Dashboards** section of the Superset UI under the name of **DFF stats**.
| The dashboard is split into four sections based on the types of charts and on the chart topic.

*  The **Overview** section summarizes the information about user interaction with your script. And displays a weighted graph of transitions from one node to another. The data is also shown in the form of a table for better introspection capabilities.

.. figure:: ../_static/images/overview.png

    Overview plots.

* The data displayed in the **Node stats** section reports, how frequent each of the nodes in your script was visited by users. The information is aggregated in several forms for better interpretability.

.. figure:: ../_static/images/general_stats.png

    Node stats plots.

* General service load data aggregated over time can be found in the **Service stats** section.

.. figure:: ../_static/images/service_stats.png

    Service stats plots.

* The **Annotations** section contains example charts that show how annotations from supplemental pipeline services can be viewed and analyzed.

.. figure:: ../_static/images/annotations.png

    Plots for pipeline-produced dialog annotations.

On some occasions, Superset can show warnings about the database connection being faulty.
In that case, you can navigate to the `Database Connections` section through the `Settings` menu and edit the `dff_database` instance updating the credentials.

.. figure:: ../_static/images/databases.png

    Locate the database settings in the right corner of the screen.

Customizing the dashboard
~~~~~~~~~~~~~~~~~~~~~~~~~

The most notable advantage of using Superset as a visualization tool is that it provides
an easy and intuitive way to create your own charts and to customize the dashboard.

**Datasets**

If you aim to create your own chart, Superset will prompt you to select a dataset to draw data from.
The current configuration provides three datasets `dff-node-stats`, `dff-stats`, and `dff-final-nodes`.
However, in most cases, you would use `dff-stats` or `dff-node-stats`. The former contains all data points,
while the latter only includes the logs produced by `get_current_label` extractor
(`see the API reference <../apiref/dff.stats.default_extractors.html#dff.stats.default_extractors.get_current_label>`_).
`dff-final-nodes` contains the same information as the said datasources,
but only aggregates the labels of nodes visited at the end of dialog graph traversal,
i.e. nodes that terminate the dialog.

`dff-nodes-stats` uses the following variables to store the data:

* The `context_id` field can be used to distinguish dialog contexts from each other and serves as a user identifier.
* `request_id` is the number of the dialog turn at which the data record was emitted. The data points can be aggregated over this field, showing the distribution of a variable over the dialog history.
* The `data_key` field contains the name of the extractor function that emitted the given record. Since in most cases you will only need the output of one extractor, you can filter out all the other records using filters.
* Finally, the `data` field is a set of JSON-encoded key-value pairs. The keys and values differ depending on the extractor function that emitted the data (you can essentially save arbitrary data under arbitrary keys), which makes filtering the data rows by their `data_key` all the more important. The JSON format implies that individual values need to be extracted using the Superset SQL functions (see below).


.. code-block::

    JSON_VALUE(data, '$.key')
    JSON_VALUE(data, '$.outer_key.nested_key')

**Chart creation**

.. note::

    Chart creation is described in detail in the official Superset documentation.
    We suggest that you consult it in addition to this section:
    `link <https://superset.apache.org/docs/creating-charts-dashboards/exploring-data/#pivot-table>`_.

Creating your own chart is as easy as navigating to the `Charts` section of the Superset app
and pressing the `Create` button.

Initially, you will be prompted for the dataset that you want to use as well as for the chart type.
The Superset GUI provides comprehensive previews of each chart type making it very easy
to find the exact kind that you need.

At the next step, you will be redirected to the chart creation interface.
Depending on the kind of chat that you have chosen previously, menus will be available
to choose a column for the x-axis and, optionally, a column for the y-axis. As mentioned above,
a separate menu for data filters will also be available. If you need to use the data
from the `data` column, you will need to find the `custom_sql` option when adding the column
and put in the extraction expression, as shown in the examples above.

**Persisting the chart configuration**

If you define your own charts, it's important to save their configuration to the file system of your
host machine, so that no information is lost when the Superset container or the Docker process is restarted.

The most convenient way to do that is to export the dashboard configuration as a whole. Navigate to the
`Dashboards` section of the Superset application, locate your dashboard (named `DFF statistics` per default).
Then press the `export` button on the right and save the zip file to any convenient location.

**Importing existing configuration files**

If you need to restore your dashboard or update the configuration, you can import a configuration archive
that has been saved in the manner described below.

Log in to Superset, open the `Dashboards` tab and press the import button on the right of the screen.
You will be prompted for the database password. If the database credentials match,
the updated dashboard will appear in the dashboard list.<|MERGE_RESOLUTION|>--- conflicted
+++ resolved
@@ -32,16 +32,11 @@
 .. code-block:: shell
     :linenos:
 
-<<<<<<< HEAD
-    # When at the working directory, launch the services
-    docker-compose up otelcol clickhouse dashboard
-=======
     # clone the original repository to access the docker-compose file
     git clone https://github.com/deeppavlov/dialog_flow_framework.git
     # launch the required services
     cd dialog_flow_framework
     docker-compose --profile stats up
->>>>>>> 01069a39
 
 **Collecting data**
 
