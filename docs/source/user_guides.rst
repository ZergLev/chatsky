User guides
-----------

:doc:`Basic concepts <./user_guides/basic_conceptions>`
~~~~~~~~~~~~~~~~~~~~~~~~~~~~~~~~~~~~~~~~~~~~~~~~~~~~~~~~~~

In the ``basic concepts`` tutorial the basics of DFF are described,
those include but are not limited to: dialog graph creation, specifying start and fallback nodes,
setting transitions and conditions, using ``Context`` object in order to receive information
about current script execution.

:doc:`Context guide <./user_guides/context_guide>`
~~~~~~~~~~~~~~~~~~~~~~~~~~~~~~~~~~~~~~~~~~~~~~~~~~~

The ``context guide`` walks you through the details of working with the
``Context`` object, the backbone of the DFF API, including most of the relevant fields and methods.

:doc:`Superset guide <./user_guides/superset_guide>`
~~~~~~~~~~~~~~~~~~~~~~~~~~~~~~~~~~~~~~~~~~~~~~~~~~~~~

The ``superset guide`` tutorial highlights the usage of Superset visualization tool
for exploring the telemetry data collected from your conversational services.
We show how to plug in the telemetry collection and configure the pre-built
Superset dashboard shipped with DFF.

:doc:`User defined functions guide <./user_guides/user_functions>`
~~~~~~~~~~~~~~~~~~~~~~~~~~~~~~~~~~~~~~~~~~~~~~~~~~~~~

The ``user defined functions guide`` tutorial describes useage of all user-defined functions
that can be used for framework extension.
For each of these functions use cases are defined, execution orser is specified
and also signature and return value types are highlighted.


.. toctree::
   :hidden:
   :glob:

<<<<<<< HEAD
   user_guides/*
=======
   user_guides/basic_conceptions
   user_guides/context_guide
   user_guides/superset_guide
>>>>>>> 01069a39
<|MERGE_RESOLUTION|>--- conflicted
+++ resolved
@@ -36,10 +36,4 @@
    :hidden:
    :glob:
 
-<<<<<<< HEAD
-   user_guides/*
-=======
-   user_guides/basic_conceptions
-   user_guides/context_guide
-   user_guides/superset_guide
->>>>>>> 01069a39
+   user_guides/*